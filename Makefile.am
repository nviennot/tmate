--- conflicted
+++ resolved
@@ -6,13 +6,8 @@
 
 # Distribution tarball options.
 EXTRA_DIST = \
-<<<<<<< HEAD
-	CHANGES FAQ README TODO COPYING examples compat/*.[ch] \
-	array.h compat.h tmux.h tmate.h osdep-*.c mdoc2man.awk tmate.1
-=======
 	CHANGES FAQ README TODO COPYING example_tmux.conf compat/*.[ch] \
-	array.h compat.h tmux.h osdep-*.c xmalloc.h mdoc2man.awk tmux.1
->>>>>>> 5fc5c03d
+	array.h compat.h tmux.h tmate.h osdep-*.c xmalloc.h mdoc2man.awk tmate.1
 dist-hook:
 	make clean
 	grep "^#found_debug=" configure
