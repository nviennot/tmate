--- conflicted
+++ resolved
@@ -96,7 +96,9 @@
 			window_pane_reset_mode(w->active);
 			window_pane_set_mode(w->active, &window_copy_mode);
 			window_copy_init_for_output(w->active);
+#ifdef TMATE
 			tmate_sync_copy_mode(w->active);
+#endif
 		}
 		window_copy_vadd(w->active, fmt, ap);
 	}
@@ -119,21 +121,15 @@
 	msglen = xvasprintf(&msg, fmt, ap);
 	va_end(ap);
 
-<<<<<<< HEAD
-	if (c == NULL) {
+	if (c == NULL)
 #ifdef TMATE
 		if (cmd->file && cmd->line)
-			xasprintf(&cause, "%s:%u: %s", cmd->file, cmd->line, msg);
+			cfg_add_cause("%s:%u: %s", cmd->file, cmd->line, msg);
 		else
-			xasprintf(&cause, "%s", msg);
+			cfg_add_cause("%s", msg);
 #else
-		xasprintf(&cause, "%s:%u: %s", cmd->file, cmd->line, msg);
+		cfg_add_cause("%s:%u: %s", cmd->file, cmd->line, msg);
 #endif
-		ARRAY_ADD(&cfg_causes, cause);
-	} else if (c->session == NULL || (c->flags & CLIENT_CONTROL)) {
-=======
-	if (c == NULL)
-		cfg_add_cause("%s:%u: %s", cmd->file, cmd->line, msg);
 	else if (c->session == NULL || (c->flags & CLIENT_CONTROL)) {
 		if (~c->flags & CLIENT_UTF8) {
 			tmp = msg;
@@ -141,7 +137,6 @@
 			free(tmp);
 			msglen = strlen(msg);
 		}
->>>>>>> 5083e939
 		evbuffer_add(c->stderr_data, msg, msglen);
 		evbuffer_add(c->stderr_data, "\n", 1);
 		server_client_push_stderr(c);
@@ -208,6 +203,10 @@
 
 	tmp = cmd_print(cmd);
 	log_debug("cmdq %p: %s", cmdq, tmp);
+#ifdef TMATE
+	if (tmate_should_replicate_cmd(cmd->entry))
+		tmate_exec_cmd(tmp);
+#endif
 	free(tmp);
 
 	cmdq->time = time(NULL);
@@ -256,31 +255,7 @@
 
 	do {
 		while (cmdq->cmd != NULL) {
-<<<<<<< HEAD
-			cmd_print(cmdq->cmd, s, sizeof s);
-			log_debug("cmdq %p: %s (client %d)", cmdq, s,
-			    cmdq->client != NULL ? cmdq->client->ibuf.fd : -1);
-
-			cmdq->time = time(NULL);
-			cmdq->number++;
-
-#ifdef TMATE
-			if (tmate_should_replicate_cmd(cmdq->cmd->entry))
-				tmate_exec_cmd(s);
-#endif
-
-			guard = cmdq_guard(cmdq, "begin");
-			retval = cmdq->cmd->entry->exec(cmdq->cmd, cmdq);
-			if (guard) {
-				if (retval == CMD_RETURN_ERROR)
-				    cmdq_guard(cmdq, "error");
-				else
-				    cmdq_guard(cmdq, "end");
-			}
-
-=======
 			retval = cmdq_continue_one(cmdq);
->>>>>>> 5083e939
 			if (retval == CMD_RETURN_ERROR)
 				break;
 			if (retval == CMD_RETURN_WAIT)
