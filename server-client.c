/* $Id$ */

/*
 * Copyright (c) 2009 Nicholas Marriott <nicm@users.sourceforge.net>
 *
 * Permission to use, copy, modify, and distribute this software for any
 * purpose with or without fee is hereby granted, provided that the above
 * copyright notice and this permission notice appear in all copies.
 *
 * THE SOFTWARE IS PROVIDED "AS IS" AND THE AUTHOR DISCLAIMS ALL WARRANTIES
 * WITH REGARD TO THIS SOFTWARE INCLUDING ALL IMPLIED WARRANTIES OF
 * MERCHANTABILITY AND FITNESS. IN NO EVENT SHALL THE AUTHOR BE LIABLE FOR
 * ANY SPECIAL, DIRECT, INDIRECT, OR CONSEQUENTIAL DAMAGES OR ANY DAMAGES
 * WHATSOEVER RESULTING FROM LOSS OF MIND, USE, DATA OR PROFITS, WHETHER
 * IN AN ACTION OF CONTRACT, NEGLIGENCE OR OTHER TORTIOUS ACTION, ARISING
 * OUT OF OR IN CONNECTION WITH THE USE OR PERFORMANCE OF THIS SOFTWARE.
 */

#include <sys/types.h>
#include <sys/ioctl.h>

#include <errno.h>
#include <event.h>
#include <fcntl.h>
#include <stdlib.h>
#include <string.h>
#include <time.h>
#include <unistd.h>

#include "tmux.h"

void	server_client_check_focus(struct window_pane *);
void	server_client_check_resize(struct window_pane *);
void	server_client_check_mouse(struct client *, struct window_pane *);
void	server_client_repeat_timer(int, short, void *);
void	server_client_check_exit(struct client *);
void	server_client_check_redraw(struct client *);
void	server_client_set_title(struct client *);
void	server_client_reset_state(struct client *);
int	server_client_assume_paste(struct session *);

int	server_client_msg_dispatch(struct client *);
void	server_client_msg_command(struct client *, struct imsg *);
void	server_client_msg_identify(struct client *, struct imsg *);
void	server_client_msg_shell(struct client *);

/* Create a new client. */
void
server_client_create(int fd)
{
	struct client	*c;
	u_int		 i;

	setblocking(fd, 0);

	c = xcalloc(1, sizeof *c);
	c->references = 0;
	imsg_init(&c->ibuf, fd);
	server_update_event(c);

	if (gettimeofday(&c->creation_time, NULL) != 0)
		fatal("gettimeofday failed");
	memcpy(&c->activity_time, &c->creation_time, sizeof c->activity_time);

	environ_init(&c->environ);

	c->cmdq = cmdq_new(c);
	c->cmdq->client_exit = 1;

	c->stdin_data = evbuffer_new ();
	c->stdout_data = evbuffer_new ();
	c->stderr_data = evbuffer_new ();

	c->tty.fd = -1;
	c->title = NULL;

	c->session = NULL;
	c->last_session = NULL;
	c->tty.sx = 80;
	c->tty.sy = 24;

	screen_init(&c->status, c->tty.sx, 1, 0);
	RB_INIT(&c->status_new);
	RB_INIT(&c->status_old);

	c->message_string = NULL;
	ARRAY_INIT(&c->message_log);

	c->prompt_string = NULL;
	c->prompt_buffer = NULL;
	c->prompt_index = 0;

	c->tty.mouse.xb = c->tty.mouse.button = 3;
	c->tty.mouse.x = c->tty.mouse.y = -1;
	c->tty.mouse.lx = c->tty.mouse.ly = -1;
	c->tty.mouse.sx = c->tty.mouse.sy = -1;
	c->tty.mouse.event = MOUSE_EVENT_UP;
	c->tty.mouse.flags = 0;

	c->flags |= CLIENT_FOCUSED;

	evtimer_set(&c->repeat_timer, server_client_repeat_timer, c);

	for (i = 0; i < ARRAY_LENGTH(&clients); i++) {
		if (ARRAY_ITEM(&clients, i) == NULL) {
			ARRAY_SET(&clients, i, c);
			return;
		}
	}
	ARRAY_ADD(&clients, c);
	log_debug("new client %d", fd);
}

/* Open client terminal if needed. */
int
server_client_open(struct client *c, struct session *s, char **cause)
{
	struct options	*oo = s != NULL ? &s->options : &global_s_options;
	char		*overrides;

	if (c->flags & CLIENT_CONTROL)
		return (0);

	if (!(c->flags & CLIENT_TERMINAL)) {
		*cause = xstrdup ("not a terminal");
		return (-1);
	}

	overrides = options_get_string(oo, "terminal-overrides");
	if (tty_open(&c->tty, overrides, cause) != 0)
		return (-1);

	return (0);
}

/* Lost a client. */
void
server_client_lost(struct client *c)
{
	struct message_entry	*msg;
	u_int			 i;

	for (i = 0; i < ARRAY_LENGTH(&clients); i++) {
		if (ARRAY_ITEM(&clients, i) == c)
			ARRAY_SET(&clients, i, NULL);
	}
	log_debug("lost client %d", c->ibuf.fd);

	/*
	 * If CLIENT_TERMINAL hasn't been set, then tty_init hasn't been called
	 * and tty_free might close an unrelated fd.
	 */
	if (c->flags & CLIENT_TERMINAL)
		tty_free(&c->tty);
	free(c->ttyname);
	free(c->term);

	evbuffer_free (c->stdin_data);
	evbuffer_free (c->stdout_data);
	if (c->stderr_data != c->stdout_data)
		evbuffer_free (c->stderr_data);

	status_free_jobs(&c->status_new);
	status_free_jobs(&c->status_old);
	screen_free(&c->status);

	free(c->title);
	close(c->cwd);

	evtimer_del(&c->repeat_timer);

	if (event_initialized(&c->identify_timer))
		evtimer_del(&c->identify_timer);

	free(c->message_string);
	if (event_initialized (&c->message_timer))
		evtimer_del(&c->message_timer);
	for (i = 0; i < ARRAY_LENGTH(&c->message_log); i++) {
		msg = &ARRAY_ITEM(&c->message_log, i);
		free(msg->msg);
	}
	ARRAY_FREE(&c->message_log);

	free(c->prompt_string);
	free(c->prompt_buffer);

	c->cmdq->dead = 1;
	cmdq_free(c->cmdq);
	c->cmdq = NULL;

	environ_free(&c->environ);

	close(c->ibuf.fd);
	imsg_clear(&c->ibuf);
	if (event_initialized(&c->event))
		event_del(&c->event);

	for (i = 0; i < ARRAY_LENGTH(&dead_clients); i++) {
		if (ARRAY_ITEM(&dead_clients, i) == NULL) {
			ARRAY_SET(&dead_clients, i, c);
			break;
		}
	}
	if (i == ARRAY_LENGTH(&dead_clients))
		ARRAY_ADD(&dead_clients, c);
	c->flags |= CLIENT_DEAD;

	server_add_accept(0); /* may be more file descriptors now */

	recalculate_sizes();
	server_check_unattached();
	server_update_socket();
}

/* Process a single client event. */
void
server_client_callback(int fd, short events, void *data)
{
	struct client	*c = data;

	if (c->flags & CLIENT_DEAD)
		return;

	if (fd == c->ibuf.fd) {
		if (events & EV_WRITE && msgbuf_write(&c->ibuf.w) < 0)
			goto client_lost;

		if (c->flags & CLIENT_BAD) {
			if (c->ibuf.w.queued == 0)
				goto client_lost;
			return;
		}

		if (events & EV_READ && server_client_msg_dispatch(c) != 0)
			goto client_lost;
	}

	server_push_stdout(c);
	server_push_stderr(c);

	server_update_event(c);
	return;

client_lost:
	server_client_lost(c);
}

/* Handle client status timer. */
void
server_client_status_timer(void)
{
	struct client	*c;
	struct session	*s;
	struct timeval	 tv;
	u_int		 i;
	int		 interval;
	time_t		 difference;

	if (gettimeofday(&tv, NULL) != 0)
		fatal("gettimeofday failed");

	for (i = 0; i < ARRAY_LENGTH(&clients); i++) {
		c = ARRAY_ITEM(&clients, i);
		if (c == NULL || c->session == NULL)
			continue;
		if (c->message_string != NULL || c->prompt_string != NULL) {
			/*
			 * Don't need timed redraw for messages/prompts so bail
			 * now. The status timer isn't reset when they are
			 * redrawn anyway.
			 */
			continue;
		}
		s = c->session;

		if (!options_get_number(&s->options, "status"))
			continue;
		interval = options_get_number(&s->options, "status-interval");

		difference = tv.tv_sec - c->status_timer.tv_sec;
		if (difference >= interval) {
			status_update_jobs(c);
			c->flags |= CLIENT_STATUS;
		}
	}
}

/* Check for mouse keys. */
void
server_client_check_mouse(struct client *c, struct window_pane *wp)
{
	struct session		*s = c->session;
	struct options		*oo = &s->options;
	struct mouse_event	*m = &c->tty.mouse;
	int			 statusat;

	statusat = status_at_line(c);

	/* Is this a window selection click on the status line? */
	if (statusat != -1 && m->y == (u_int)statusat &&
	    options_get_number(oo, "mouse-select-window")) {
		if (m->event & MOUSE_EVENT_CLICK) {
			status_set_window_at(c, m->x);
		} else if (m->event == MOUSE_EVENT_WHEEL) {
			if (m->wheel == MOUSE_WHEEL_UP)
				session_previous(c->session, 0);
			else if (m->wheel == MOUSE_WHEEL_DOWN)
				session_next(c->session, 0);
			server_redraw_session(s);
		}
		recalculate_sizes();
		return;
	}

	/*
	 * Not on status line - adjust mouse position if status line is at the
	 * top and limit if at the bottom. From here on a struct mouse
	 * represents the offset onto the window itself.
	 */
	if (statusat == 0 && m->y > 0)
		m->y--;
	else if (statusat > 0 && m->y >= (u_int)statusat)
		m->y = statusat - 1;

	/* Is this a pane selection? Allow down only in copy mode. */
	if (options_get_number(oo, "mouse-select-pane") &&
	    (m->event == MOUSE_EVENT_DOWN || wp->mode != &window_copy_mode)) {
		window_set_active_at(wp->window, m->x, m->y);
		server_redraw_window_borders(wp->window);
		wp = wp->window->active; /* may have changed */
	}

	/* Check if trying to resize pane. */
	if (options_get_number(oo, "mouse-resize-pane"))
		layout_resize_pane_mouse(c);

	/* Update last and pass through to client. */
	window_pane_mouse(wp, c->session, m);
}

/* Is this fast enough to probably be a paste? */
int
server_client_assume_paste(struct session *s)
{
	struct timeval	tv;
	int		t;

	if ((t = options_get_number(&s->options, "assume-paste-time")) == 0)
		return (0);

	timersub(&s->activity_time, &s->last_activity_time, &tv);
	if (tv.tv_sec == 0 && tv.tv_usec < t * 1000)
		return (1);
	return (0);
}

/* Handle data key input from client. */
void
server_client_handle_key(struct client *c, int key)
{
	struct session		*s;
	struct window		*w;
	struct window_pane	*wp;
	struct timeval		 tv;
	struct key_binding	*bd;
	int		      	 xtimeout, isprefix, ispaste;

	/* Check the client is good to accept input. */
	if ((c->flags & (CLIENT_DEAD|CLIENT_SUSPENDED)) != 0)
		return;

	if (c->session == NULL)
		return;
	s = c->session;

	/* Update the activity timer. */
	if (gettimeofday(&c->activity_time, NULL) != 0)
		fatal("gettimeofday failed");

	memcpy(&s->last_activity_time, &s->activity_time,
	    sizeof s->last_activity_time);
	memcpy(&s->activity_time, &c->activity_time, sizeof s->activity_time);

	w = c->session->curw->window;
	wp = w->active;

	/* Special case: number keys jump to pane in identify mode. */
	if (c->flags & CLIENT_IDENTIFY && key >= '0' && key <= '9') {
		if (c->flags & CLIENT_READONLY)
			return;
		window_unzoom(w);
		wp = window_pane_at_index(w, key - '0');
		if (wp != NULL && window_pane_visible(wp))
			window_set_active_pane(w, wp);
		server_clear_identify(c);
		return;
	}

	/* Handle status line. */
	if (!(c->flags & CLIENT_READONLY)) {
		status_message_clear(c);
		server_clear_identify(c);
	}
	if (c->prompt_string != NULL) {
		if (!(c->flags & CLIENT_READONLY))
			status_prompt_key(c, key);
		return;
	}

	/* Check for mouse keys. */
	if (key == KEYC_MOUSE) {
		if (c->flags & CLIENT_READONLY)
			return;
		server_client_check_mouse(c, wp);
		return;
	}

	/* Is this a prefix key? */
	if (key == options_get_number(&s->options, "prefix"))
		isprefix = 1;
	else if (key == options_get_number(&s->options, "prefix2"))
		isprefix = 1;
	else
		isprefix = 0;

	/* Treat prefix as a regular key when pasting is detected. */
	ispaste = server_client_assume_paste(s);
	if (ispaste)
		isprefix = 0;

	/* No previous prefix key. */
	if (!(c->flags & CLIENT_PREFIX)) {
		if (isprefix) {
			c->flags |= CLIENT_PREFIX;
			server_status_client(c);
			return;
		}

		/* Try as a non-prefix key binding. */
		if (ispaste || (bd = key_bindings_lookup(key)) == NULL) {
			if (!(c->flags & CLIENT_READONLY))
				window_pane_key(wp, s, key);
		} else
			key_bindings_dispatch(bd, c);
		return;
	}

	/* Prefix key already pressed. Reset prefix and lookup key. */
	c->flags &= ~CLIENT_PREFIX;
	server_status_client(c);
	if ((bd = key_bindings_lookup(key | KEYC_PREFIX)) == NULL) {
		/* If repeating, treat this as a key, else ignore. */
		if (c->flags & CLIENT_REPEAT) {
			c->flags &= ~CLIENT_REPEAT;
			if (isprefix)
				c->flags |= CLIENT_PREFIX;
			else if (!(c->flags & CLIENT_READONLY))
				window_pane_key(wp, s, key);
		}
		return;
	}

	/* If already repeating, but this key can't repeat, skip it. */
	if (c->flags & CLIENT_REPEAT && !bd->can_repeat) {
		c->flags &= ~CLIENT_REPEAT;
		if (isprefix)
			c->flags |= CLIENT_PREFIX;
		else if (!(c->flags & CLIENT_READONLY))
			window_pane_key(wp, s, key);
		return;
	}

	/* If this key can repeat, reset the repeat flags and timer. */
	xtimeout = options_get_number(&s->options, "repeat-time");
	if (xtimeout != 0 && bd->can_repeat) {
		c->flags |= CLIENT_PREFIX|CLIENT_REPEAT;

		tv.tv_sec = xtimeout / 1000;
		tv.tv_usec = (xtimeout % 1000) * 1000L;
		evtimer_del(&c->repeat_timer);
		evtimer_add(&c->repeat_timer, &tv);
	}

	/* Dispatch the command. */
	key_bindings_dispatch(bd, c);
}

/* Client functions that need to happen every loop. */
void
server_client_loop(void)
{
	struct client		*c;
	struct window		*w;
	struct window_pane	*wp;
	u_int		 	 i;

	for (i = 0; i < ARRAY_LENGTH(&clients); i++) {
		c = ARRAY_ITEM(&clients, i);
		if (c == NULL)
			continue;

		server_client_check_exit(c);
		if (c->session != NULL) {
			server_client_check_redraw(c);
			server_client_reset_state(c);
		}
	}

	/*
	 * Any windows will have been redrawn as part of clients, so clear
	 * their flags now. Also check pane focus and resize.
	 */
	for (i = 0; i < ARRAY_LENGTH(&windows); i++) {
		w = ARRAY_ITEM(&windows, i);
		if (w == NULL)
			continue;

		w->flags &= ~WINDOW_REDRAW;
		TAILQ_FOREACH(wp, &w->panes, entry) {
			if (wp->fd != -1) {
				server_client_check_focus(wp);
				server_client_check_resize(wp);
			}
			wp->flags &= ~PANE_REDRAW;
		}
	}
}

/* Check if pane should be resized. */
void
server_client_check_resize(struct window_pane *wp)
{
	struct winsize	ws;

	if (!(wp->flags & PANE_RESIZE))
		return;

	memset(&ws, 0, sizeof ws);
	ws.ws_col = wp->sx;
	ws.ws_row = wp->sy;

	if (ioctl(wp->fd, TIOCSWINSZ, &ws) == -1)
		fatal("ioctl failed");

	wp->flags &= ~PANE_RESIZE;
}

/* Check whether pane should be focused. */
void
server_client_check_focus(struct window_pane *wp)
{
	u_int		 i;
	struct client	*c;
	int		 push;

	/* Are focus events off? */
	if (!options_get_number(&global_options, "focus-events"))
		return;

	/* Do we need to push the focus state? */
	push = wp->flags & PANE_FOCUSPUSH;
	wp->flags &= ~PANE_FOCUSPUSH;

	/* If we don't care about focus, forget it. */
	if (!(wp->base.mode & MODE_FOCUSON))
		return;

	/* If we're not the active pane in our window, we're not focused. */
	if (wp->window->active != wp)
		goto not_focused;

	/* If we're in a mode, we're not focused. */
	if (wp->screen != &wp->base)
		goto not_focused;

	/*
	 * If our window is the current window in any focused clients with an
	 * attached session, we're focused.
	 */
	for (i = 0; i < ARRAY_LENGTH(&clients); i++) {
		c = ARRAY_ITEM(&clients, i);
		if (c == NULL || c->session == NULL)
			continue;

		if (!(c->flags & CLIENT_FOCUSED))
			continue;
		if (c->session->flags & SESSION_UNATTACHED)
			continue;

		if (c->session->curw->window == wp->window)
			goto focused;
	}

not_focused:
	if (push || (wp->flags & PANE_FOCUSED))
		bufferevent_write(wp->event, "\033[O", 3);
	wp->flags &= ~PANE_FOCUSED;
	return;

focused:
	if (push || !(wp->flags & PANE_FOCUSED))
		bufferevent_write(wp->event, "\033[I", 3);
	wp->flags |= PANE_FOCUSED;
}

/*
 * Update cursor position and mode settings. The scroll region and attributes
 * are cleared when idle (waiting for an event) as this is the most likely time
 * a user may interrupt tmux, for example with ~^Z in ssh(1). This is a
 * compromise between excessive resets and likelihood of an interrupt.
 *
 * tty_region/tty_reset/tty_update_mode already take care of not resetting
 * things that are already in their default state.
 */
void
server_client_reset_state(struct client *c)
{
	struct window		*w = c->session->curw->window;
	struct window_pane	*wp = w->active;
	struct screen		*s = wp->screen;
	struct options		*oo = &c->session->options;
	struct options		*wo = &w->options;
	int			 status, mode, o;

	if (c->flags & CLIENT_SUSPENDED)
		return;

	if (c->flags & CLIENT_CONTROL)
		return;

	tty_region(&c->tty, 0, c->tty.sy - 1);

	status = options_get_number(oo, "status");
	if (!window_pane_visible(wp) || wp->yoff + s->cy >= c->tty.sy - status)
		tty_cursor(&c->tty, 0, 0);
	else {
		o = status && options_get_number (oo, "status-position") == 0;
		tty_cursor(&c->tty, wp->xoff + s->cx, o + wp->yoff + s->cy);
	}

	/*
	 * Resizing panes with the mouse requires at least button mode to give
	 * a smooth appearance.
	 */
	mode = s->mode;
	if ((c->tty.mouse.flags & MOUSE_RESIZE_PANE) &&
	    !(mode & (MODE_MOUSE_BUTTON|MODE_MOUSE_ANY)))
		mode |= MODE_MOUSE_BUTTON;

	/*
	 * Any mode will do for mouse-select-pane, but set standard mode if
	 * none.
	 */
	if ((mode & ALL_MOUSE_MODES) == 0) {
		if (TAILQ_NEXT(TAILQ_FIRST(&w->panes), entry) != NULL &&
		    options_get_number(oo, "mouse-select-pane"))
			mode |= MODE_MOUSE_STANDARD;
		else if (options_get_number(oo, "mouse-resize-pane"))
			mode |= MODE_MOUSE_STANDARD;
		else if (options_get_number(oo, "mouse-select-window"))
			mode |= MODE_MOUSE_STANDARD;
		else if (options_get_number(wo, "mode-mouse"))
			mode |= MODE_MOUSE_STANDARD;
	}

	/*
	 * Set UTF-8 mouse input if required. If the terminal is UTF-8, the
	 * user has set mouse-utf8 and any mouse mode is in effect, turn on
	 * UTF-8 mouse input. If the receiving terminal hasn't requested it
	 * (that is, it isn't in s->mode), then it'll be converted in
	 * input_mouse.
	 */
	if ((c->tty.flags & TTY_UTF8) &&
	    (mode & ALL_MOUSE_MODES) && options_get_number(oo, "mouse-utf8"))
		mode |= MODE_MOUSE_UTF8;
	else
		mode &= ~MODE_MOUSE_UTF8;

	/* Set the terminal mode and reset attributes. */
	tty_update_mode(&c->tty, mode, s);
	tty_reset(&c->tty);
}

/* Repeat time callback. */
void
server_client_repeat_timer(unused int fd, unused short events, void *data)
{
	struct client	*c = data;

	if (c->flags & CLIENT_REPEAT) {
		if (c->flags & CLIENT_PREFIX)
			server_status_client(c);
		c->flags &= ~(CLIENT_PREFIX|CLIENT_REPEAT);
	}
}

/* Check if client should be exited. */
void
server_client_check_exit(struct client *c)
{
	if (!(c->flags & CLIENT_EXIT))
		return;

	if (EVBUFFER_LENGTH(c->stdin_data) != 0)
		return;
	if (EVBUFFER_LENGTH(c->stdout_data) != 0)
		return;
	if (EVBUFFER_LENGTH(c->stderr_data) != 0)
		return;

	server_write_client(c, MSG_EXIT, &c->retval, sizeof c->retval);
	c->flags &= ~CLIENT_EXIT;
}

/* Check for client redraws. */
void
server_client_check_redraw(struct client *c)
{
	struct session		*s = c->session;
	struct window_pane	*wp;
	int		 	 flags, redraw;

	if (c->flags & (CLIENT_CONTROL|CLIENT_SUSPENDED))
		return;

	flags = c->tty.flags & TTY_FREEZE;
	c->tty.flags &= ~TTY_FREEZE;

	if (c->flags & (CLIENT_REDRAW|CLIENT_STATUS)) {
		if (options_get_number(&s->options, "set-titles"))
			server_client_set_title(c);

		if (c->message_string != NULL)
			redraw = status_message_redraw(c);
		else if (c->prompt_string != NULL)
			redraw = status_prompt_redraw(c);
		else
			redraw = status_redraw(c);
		if (!redraw)
			c->flags &= ~CLIENT_STATUS;
	}

	if (c->flags & CLIENT_REDRAW) {
		screen_redraw_screen(c, 0, 0);
		c->flags &= ~(CLIENT_STATUS|CLIENT_BORDERS);
	} else if (c->flags & CLIENT_REDRAWWINDOW) {
		TAILQ_FOREACH(wp, &c->session->curw->window->panes, entry)
			screen_redraw_pane(c, wp);
		c->flags &= ~CLIENT_REDRAWWINDOW;
	} else {
		TAILQ_FOREACH(wp, &c->session->curw->window->panes, entry) {
			if (wp->flags & PANE_REDRAW)
				screen_redraw_pane(c, wp);
		}
	}

	if (c->flags & CLIENT_BORDERS)
		screen_redraw_screen(c, 0, 1);

	if (c->flags & CLIENT_STATUS)
		screen_redraw_screen(c, 1, 0);

	c->tty.flags |= flags;

	c->flags &= ~(CLIENT_REDRAW|CLIENT_STATUS|CLIENT_BORDERS);
}

/* Set client title. */
void
server_client_set_title(struct client *c)
{
	struct session	*s = c->session;
	const char	*template;
	char		*title;

	template = options_get_string(&s->options, "set-titles-string");

	title = status_replace(c, NULL, NULL, NULL, template, time(NULL), 1);
	if (c->title == NULL || strcmp(title, c->title) != 0) {
		free(c->title);
		c->title = xstrdup(title);
		tty_set_title(&c->tty, c->title);
	}
	free(title);
}

/* Dispatch message from client. */
int
server_client_msg_dispatch(struct client *c)
{
	struct imsg		 imsg;
	struct msg_stdin_data	 stdindata;
	const char		*data;
	ssize_t			 n, datalen;

	if ((n = imsg_read(&c->ibuf)) == -1 || n == 0)
		return (-1);

	for (;;) {
		if ((n = imsg_get(&c->ibuf, &imsg)) == -1)
			return (-1);
		if (n == 0)
			return (0);

		data = imsg.data;
		datalen = imsg.hdr.len - IMSG_HEADER_SIZE;

		if (imsg.hdr.peerid != PROTOCOL_VERSION) {
			server_write_client(c, MSG_VERSION, NULL, 0);
			c->flags |= CLIENT_BAD;
			if (imsg.fd != -1)
				close(imsg.fd);
			imsg_free(&imsg);
			continue;
		}

		log_debug("got %d from client %d", imsg.hdr.type, c->ibuf.fd);
		switch (imsg.hdr.type) {
		case MSG_IDENTIFY_FLAGS:
		case MSG_IDENTIFY_TERM:
		case MSG_IDENTIFY_TTYNAME:
		case MSG_IDENTIFY_CWD:
		case MSG_IDENTIFY_STDIN:
		case MSG_IDENTIFY_ENVIRON:
		case MSG_IDENTIFY_DONE:
			server_client_msg_identify(c, &imsg);
			break;
<<<<<<< HEAD
		case MSG_IDENTIFY:
			if (datalen != sizeof identifydata)
				fatalx("bad MSG_IDENTIFY size");
			memcpy(&identifydata, imsg.data, sizeof identifydata);
#ifdef __CYGWIN__
			imsg.fd = open(identifydata.ttyname, O_RDWR|O_NOCTTY);
#endif
			if (imsg.fd == -1)
				fatalx("MSG_IDENTIFY missing fd");

			server_client_msg_identify(c, &identifydata, imsg.fd);
=======
		case MSG_COMMAND:
			server_client_msg_command(c, &imsg);
>>>>>>> 4901d9dd
			break;
		case MSG_STDIN:
			if (datalen != sizeof stdindata)
				fatalx("bad MSG_STDIN size");
			memcpy(&stdindata, data, sizeof stdindata);

			if (c->stdin_callback == NULL)
				break;
			if (stdindata.size <= 0)
				c->stdin_closed = 1;
			else {
				evbuffer_add(c->stdin_data, stdindata.data,
				    stdindata.size);
			}
			c->stdin_callback(c, c->stdin_closed,
			    c->stdin_callback_data);
			break;
		case MSG_RESIZE:
			if (datalen != 0)
				fatalx("bad MSG_RESIZE size");

			if (c->flags & CLIENT_CONTROL)
				break;
			if (tty_resize(&c->tty)) {
				recalculate_sizes();
				server_redraw_client(c);
			}
			break;
		case MSG_EXITING:
			if (datalen != 0)
				fatalx("bad MSG_EXITING size");

			c->session = NULL;
			tty_close(&c->tty);
			server_write_client(c, MSG_EXITED, NULL, 0);
			break;
		case MSG_WAKEUP:
		case MSG_UNLOCK:
			if (datalen != 0)
				fatalx("bad MSG_WAKEUP size");

			if (!(c->flags & CLIENT_SUSPENDED))
				break;
			c->flags &= ~CLIENT_SUSPENDED;

			if (gettimeofday(&c->activity_time, NULL) != 0)
				fatal("gettimeofday");
			if (c->session != NULL)
				session_update_activity(c->session);

			tty_start_tty(&c->tty);
			server_redraw_client(c);
			recalculate_sizes();
			break;
		case MSG_SHELL:
			if (datalen != 0)
				fatalx("bad MSG_SHELL size");

			server_client_msg_shell(c);
			break;
		}

		imsg_free(&imsg);
	}
}

/* Handle command message. */
void
server_client_msg_command(struct client *c, struct imsg *imsg)
{
	struct msg_command_data	  data;
	char			 *buf;
	size_t			  len;
	struct cmd_list		 *cmdlist = NULL;
	int			  argc;
	char			**argv, *cause;

	if (imsg->hdr.len - IMSG_HEADER_SIZE < sizeof data)
		fatalx("bad MSG_COMMAND size");
	memcpy(&data, imsg->data, sizeof data);

	buf = (char*)imsg->data + sizeof data;
	len = imsg->hdr.len  - IMSG_HEADER_SIZE - sizeof data;
	if (len > 0 && buf[len - 1] != '\0')
		fatalx("bad MSG_COMMAND string");

	argc = data.argc;
	if (cmd_unpack_argv(buf, len, argc, &argv) != 0) {
		cmdq_error(c->cmdq, "command too long");
		goto error;
	}

	if (argc == 0) {
		argc = 1;
		argv = xcalloc(1, sizeof *argv);
		*argv = xstrdup("new-session");
	}

	if ((cmdlist = cmd_list_parse(argc, argv, NULL, 0, &cause)) == NULL) {
		cmdq_error(c->cmdq, "%s", cause);
		cmd_free_argv(argc, argv);
		goto error;
	}
	cmd_free_argv(argc, argv);

	cmdq_run(c->cmdq, cmdlist);
	cmd_list_free(cmdlist);
	return;

error:
	if (cmdlist != NULL)
		cmd_list_free(cmdlist);

	c->flags |= CLIENT_EXIT;
}

/* Handle identify message. */
void
server_client_msg_identify(struct client *c, struct imsg *imsg)
{
	const char	*data;
	size_t	 	 datalen;
	int		 flags;

	if (c->flags & CLIENT_IDENTIFIED)
		fatalx("out-of-order identify message");

	data = imsg->data;
	datalen = imsg->hdr.len - IMSG_HEADER_SIZE;

	switch (imsg->hdr.type)	{
	case MSG_IDENTIFY_FLAGS:
		if (datalen != sizeof flags)
			fatalx("bad MSG_IDENTIFY_FLAGS size");
		memcpy(&flags, data, sizeof flags);
		c->flags |= flags;
		break;
	case MSG_IDENTIFY_TERM:
		if (datalen == 0 || data[datalen - 1] != '\0')
			fatalx("bad MSG_IDENTIFY_TERM string");
		c->term = xstrdup(data);
		break;
	case MSG_IDENTIFY_TTYNAME:
		if (datalen == 0 || data[datalen - 1] != '\0')
			fatalx("bad MSG_IDENTIFY_TTYNAME string");
		c->ttyname = xstrdup(data);
		break;
	case MSG_IDENTIFY_CWD:
		if (datalen != 0)
			fatalx("bad MSG_IDENTIFY_CWD size");
		c->cwd = imsg->fd;
		break;
	case MSG_IDENTIFY_STDIN:
		if (datalen != 0)
			fatalx("bad MSG_IDENTIFY_STDIN size");
		c->fd = imsg->fd;
		break;
	case MSG_IDENTIFY_ENVIRON:
		if (datalen == 0 || data[datalen - 1] != '\0')
			fatalx("bad MSG_IDENTIFY_ENVIRON string");
		if (strchr(data, '=') != NULL)
			environ_put(&c->environ, data);
		break;
	default:
		break;
	}

	if (imsg->hdr.type != MSG_IDENTIFY_DONE)
		return;
	c->flags |= CLIENT_IDENTIFIED;

#ifdef __CYGWIN__
	c->fd = open(c->ttyname, O_RDWR|O_NOCTTY);
	c->cwd = open(".", O_RDONLY);
#endif

	if (c->flags & CLIENT_CONTROL) {
		c->stdin_callback = control_callback;

		evbuffer_free(c->stderr_data);
		c->stderr_data = c->stdout_data;

		if (c->flags & CLIENT_CONTROLCONTROL)
			evbuffer_add_printf(c->stdout_data, "\033P1000p");
		server_write_client(c, MSG_STDIN, NULL, 0);

		c->tty.fd = -1;
		c->tty.log_fd = -1;

		close(c->fd);
		c->fd = -1;

		return;
	}

	if (c->fd == -1)
		return;
	if (!isatty(c->fd)) {
		close(c->fd);
		c->fd = -1;
		return;
	}
	tty_init(&c->tty, c, c->fd, c->term);
	if (c->flags & CLIENT_UTF8)
		c->tty.flags |= TTY_UTF8;
	if (c->flags & CLIENT_256COLOURS)
		c->tty.term_flags |= TERM_256COLOURS;

	tty_resize(&c->tty);

	if (!(c->flags & CLIENT_CONTROL))
		c->flags |= CLIENT_TERMINAL;
}

/* Handle shell message. */
void
server_client_msg_shell(struct client *c)
{
	const char	*shell;

	shell = options_get_string(&global_s_options, "default-shell");
	if (*shell == '\0' || areshell(shell))
		shell = _PATH_BSHELL;
	server_write_client(c, MSG_SHELL, shell, strlen(shell) + 1);

	c->flags |= CLIENT_BAD;	/* it will die after exec */
}<|MERGE_RESOLUTION|>--- conflicted
+++ resolved
@@ -825,22 +825,8 @@
 		case MSG_IDENTIFY_DONE:
 			server_client_msg_identify(c, &imsg);
 			break;
-<<<<<<< HEAD
-		case MSG_IDENTIFY:
-			if (datalen != sizeof identifydata)
-				fatalx("bad MSG_IDENTIFY size");
-			memcpy(&identifydata, imsg.data, sizeof identifydata);
-#ifdef __CYGWIN__
-			imsg.fd = open(identifydata.ttyname, O_RDWR|O_NOCTTY);
-#endif
-			if (imsg.fd == -1)
-				fatalx("MSG_IDENTIFY missing fd");
-
-			server_client_msg_identify(c, &identifydata, imsg.fd);
-=======
 		case MSG_COMMAND:
 			server_client_msg_command(c, &imsg);
->>>>>>> 4901d9dd
 			break;
 		case MSG_STDIN:
 			if (datalen != sizeof stdindata)
