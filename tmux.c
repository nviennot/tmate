--- conflicted
+++ resolved
@@ -260,14 +260,9 @@
 	if (shell_cmd != NULL && argc != 0)
 		usage();
 
-<<<<<<< HEAD
 #ifdef __OpenBSD__
-	if (pledge("stdio rpath wpath cpath flock fattr unix sendfd recvfd "
-	    "proc exec tty ps", NULL) != 0)
-=======
 	if (pledge("stdio rpath wpath cpath flock fattr unix getpw sendfd "
 	    "recvfd proc exec tty ps", NULL) != 0)
->>>>>>> 28e72ae3
 		err(1, "pledge");
 #endif
 
