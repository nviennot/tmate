--- conflicted
+++ resolved
@@ -23,11 +23,8 @@
 #include <fcntl.h>
 #include <stdlib.h>
 #include <string.h>
-<<<<<<< HEAD
-=======
 #include <unistd.h>
 #include <vis.h>
->>>>>>> 4901d9dd
 
 #include "tmux.h"
 
