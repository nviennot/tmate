/* $OpenBSD$ */

/*
 * Copyright (c) 2013 Nicholas Marriott <nicm@users.sourceforge.net>
 * Copyright (c) 2013 Thiago de Arruda <tpadilha84@gmail.com>
 *
 * Permission to use, copy, modify, and distribute this software for any
 * purpose with or without fee is hereby granted, provided that the above
 * copyright notice and this permission notice appear in all copies.
 *
 * THE SOFTWARE IS PROVIDED "AS IS" AND THE AUTHOR DISCLAIMS ALL WARRANTIES
 * WITH REGARD TO THIS SOFTWARE INCLUDING ALL IMPLIED WARRANTIES OF
 * MERCHANTABILITY AND FITNESS. IN NO EVENT SHALL THE AUTHOR BE LIABLE FOR
 * ANY SPECIAL, DIRECT, INDIRECT, OR CONSEQUENTIAL DAMAGES OR ANY DAMAGES
 * WHATSOEVER RESULTING FROM LOSS OF MIND, USE, DATA OR PROFITS, WHETHER
 * IN AN ACTION OF CONTRACT, NEGLIGENCE OR OTHER TORTIOUS ACTION, ARISING
 * OUT OF OR IN CONNECTION WITH THE USE OR PERFORMANCE OF THIS SOFTWARE.
 */

#include <sys/types.h>

#include <stdlib.h>
#include <string.h>

#include "tmux.h"
#include "tmate.h"

/*
 * Block or wake a client on a named wait channel.
 */

enum cmd_retval cmd_wait_for_exec(struct cmd *, struct cmd_q *);

const struct cmd_entry cmd_wait_for_entry = {
	.name = "wait-for",
	.alias = "wait",

	.args = { "LSU", 1, 1 },
	.usage = "[-L|-S|-U] channel",

	.flags = 0,
	.exec = cmd_wait_for_exec
};

struct wait_channel {
	const char	       *name;
	int			locked;
	int			woken;

	TAILQ_HEAD(, cmd_q)	waiters;
	TAILQ_HEAD(, cmd_q)	lockers;

	RB_ENTRY(wait_channel)	entry;
};
RB_HEAD(wait_channels, wait_channel);
struct wait_channels wait_channels = RB_INITIALIZER(wait_channels);

int	wait_channel_cmp(struct wait_channel *, struct wait_channel *);
RB_PROTOTYPE(wait_channels, wait_channel, entry, wait_channel_cmp);
RB_GENERATE(wait_channels, wait_channel, entry, wait_channel_cmp);

int
wait_channel_cmp(struct wait_channel *wc1, struct wait_channel *wc2)
{
	return (strcmp(wc1->name, wc2->name));
}

enum cmd_retval	cmd_wait_for_signal(struct cmd_q *, const char *,
		    struct wait_channel *);
enum cmd_retval	cmd_wait_for_wait(struct cmd_q *, const char *,
		    struct wait_channel *);
enum cmd_retval	cmd_wait_for_lock(struct cmd_q *, const char *,
		    struct wait_channel *);
enum cmd_retval	cmd_wait_for_unlock(struct cmd_q *, const char *,
		    struct wait_channel *);

struct wait_channel	*cmd_wait_for_add(const char *);
void			 cmd_wait_for_remove(struct wait_channel *wc);

struct wait_channel *
cmd_wait_for_add(const char *name)
{
	struct wait_channel *wc;

	wc = xmalloc(sizeof *wc);
	wc->name = xstrdup(name);

	wc->locked = 0;
	wc->woken = 0;

	TAILQ_INIT(&wc->waiters);
	TAILQ_INIT(&wc->lockers);

	RB_INSERT(wait_channels, &wait_channels, wc);

	log_debug("add wait channel %s", wc->name);

	return (wc);
}

void
cmd_wait_for_remove(struct wait_channel *wc)
{
	if (wc->locked)
		return;
	if (!TAILQ_EMPTY(&wc->waiters) || !wc->woken)
		return;

	log_debug("remove wait channel %s", wc->name);

	RB_REMOVE(wait_channels, &wait_channels, wc);

	free((void *)wc->name);
	free(wc);
}

enum cmd_retval
cmd_wait_for_exec(struct cmd *self, struct cmd_q *cmdq)
{
	struct args     	*args = self->args;
	const char		*name = args->argv[0];
	struct wait_channel	*wc, wc0;

	wc0.name = name;
	wc = RB_FIND(wait_channels, &wait_channels, &wc0);

	if (args_has(args, 'S'))
		return (cmd_wait_for_signal(cmdq, name, wc));
	if (args_has(args, 'L'))
		return (cmd_wait_for_lock(cmdq, name, wc));
	if (args_has(args, 'U'))
		return (cmd_wait_for_unlock(cmdq, name, wc));
	return (cmd_wait_for_wait(cmdq, name, wc));
}

enum cmd_retval
cmd_wait_for_signal(__unused struct cmd_q *cmdq, const char *name,
    struct wait_channel *wc)
{
	struct cmd_q	*wq, *wq1;

	if (wc == NULL)
		wc = cmd_wait_for_add(name);

	if (TAILQ_EMPTY(&wc->waiters) && !wc->woken) {
		log_debug("signal wait channel %s, no waiters", wc->name);
		wc->woken = 1;
		return (CMD_RETURN_NORMAL);
	}
	log_debug("signal wait channel %s, with waiters", wc->name);

	TAILQ_FOREACH_SAFE(wq, &wc->waiters, waitentry, wq1) {
		TAILQ_REMOVE(&wc->waiters, wq, waitentry);
		if (!cmdq_free(wq))
			cmdq_continue(wq);
	}

	cmd_wait_for_remove(wc);
	return (CMD_RETURN_NORMAL);
}

#ifdef TMATE
void signal_waiting_clients(const char *name)
{
	struct wait_channel	*wc, wc0;
	struct cmd_q	*wq, *wq1;

	wc0.name = name;
	wc = RB_FIND(wait_channels, &wait_channels, &wc0);

	if (wc == NULL || TAILQ_EMPTY(&wc->waiters)) {
		return;
	}

	TAILQ_FOREACH_SAFE(wq, &wc->waiters, waitentry, wq1) {
		TAILQ_REMOVE(&wc->waiters, wq, waitentry);
		if (!cmdq_free(wq))
			cmdq_continue(wq);
	}

	if (!wc->locked) {
		RB_REMOVE(wait_channels, &wait_channels, wc);
		free((void*) wc->name);
		free(wc);
	}
}
#endif

enum cmd_retval
cmd_wait_for_wait(struct cmd_q *cmdq, const char *name,
    struct wait_channel *wc)
{
<<<<<<< HEAD

#ifdef TMATE
	if (!strcmp(name, "tmate-ready") && tmate_session.decoder.ready)
		return (CMD_RETURN_NORMAL);
#endif


	if (cmdq->client == NULL || cmdq->client->session != NULL) {
=======
	struct client	*c = cmdq->client;

	if (c == NULL || c->session != NULL) {
>>>>>>> 5083e939
		cmdq_error(cmdq, "not able to wait");
		return (CMD_RETURN_ERROR);
	}

	if (wc == NULL)
		wc = cmd_wait_for_add(name);

	if (wc->woken) {
		log_debug("wait channel %s already woken (%p)", wc->name, c);
		cmd_wait_for_remove(wc);
		return (CMD_RETURN_NORMAL);
	}
	log_debug("wait channel %s not woken (%p)", wc->name, c);

	TAILQ_INSERT_TAIL(&wc->waiters, cmdq, waitentry);
	cmdq->references++;

	return (CMD_RETURN_WAIT);
}

enum cmd_retval
cmd_wait_for_lock(struct cmd_q *cmdq, const char *name,
    struct wait_channel *wc)
{
	if (cmdq->client == NULL || cmdq->client->session != NULL) {
		cmdq_error(cmdq, "not able to lock");
		return (CMD_RETURN_ERROR);
	}

	if (wc == NULL)
		wc = cmd_wait_for_add(name);

	if (wc->locked) {
		TAILQ_INSERT_TAIL(&wc->lockers, cmdq, waitentry);
		cmdq->references++;
		return (CMD_RETURN_WAIT);
	}
	wc->locked = 1;

	return (CMD_RETURN_NORMAL);
}

enum cmd_retval
cmd_wait_for_unlock(struct cmd_q *cmdq, const char *name,
    struct wait_channel *wc)
{
	struct cmd_q	*wq;

	if (wc == NULL || !wc->locked) {
		cmdq_error(cmdq, "channel %s not locked", name);
		return (CMD_RETURN_ERROR);
	}

	if ((wq = TAILQ_FIRST(&wc->lockers)) != NULL) {
		TAILQ_REMOVE(&wc->lockers, wq, waitentry);
		if (!cmdq_free(wq))
			cmdq_continue(wq);
	} else {
		wc->locked = 0;
		cmd_wait_for_remove(wc);
	}

	return (CMD_RETURN_NORMAL);
}

void
cmd_wait_for_flush(void)
{
	struct wait_channel	*wc, *wc1;
	struct cmd_q		*wq, *wq1;

	RB_FOREACH_SAFE(wc, wait_channels, &wait_channels, wc1) {
		TAILQ_FOREACH_SAFE(wq, &wc->waiters, waitentry, wq1) {
			TAILQ_REMOVE(&wc->waiters, wq, waitentry);
			if (!cmdq_free(wq))
				cmdq_continue(wq);
		}
		wc->woken = 1;
		TAILQ_FOREACH_SAFE(wq, &wc->lockers, waitentry, wq1) {
			TAILQ_REMOVE(&wc->lockers, wq, waitentry);
			if (!cmdq_free(wq))
				cmdq_continue(wq);
		}
		wc->locked = 0;
		cmd_wait_for_remove(wc);
	}
}<|MERGE_RESOLUTION|>--- conflicted
+++ resolved
@@ -190,20 +190,14 @@
 cmd_wait_for_wait(struct cmd_q *cmdq, const char *name,
     struct wait_channel *wc)
 {
-<<<<<<< HEAD
+	struct client	*c = cmdq->client;
 
 #ifdef TMATE
 	if (!strcmp(name, "tmate-ready") && tmate_session.decoder.ready)
 		return (CMD_RETURN_NORMAL);
 #endif
 
-
-	if (cmdq->client == NULL || cmdq->client->session != NULL) {
-=======
-	struct client	*c = cmdq->client;
-
 	if (c == NULL || c->session != NULL) {
->>>>>>> 5083e939
 		cmdq_error(cmdq, "not able to wait");
 		return (CMD_RETURN_ERROR);
 	}
