--- conflicted
+++ resolved
@@ -559,17 +559,12 @@
 	if (wp->tty != NULL)
 		format_add(ft, "pane_tty", "%s", wp->tty);
 	format_add(ft, "pane_pid", "%ld", (long) wp->pid);
-<<<<<<< HEAD
-	if (wp->cmd != NULL)
-		format_add(ft, "pane_start_command", "%s", wp->cmd);
 	if ((cwd = osdep_get_cwd(wp->fd)) != NULL)
 		format_add(ft, "pane_current_path", "%s", cwd);
-=======
 	if ((cmd = cmd_stringify_argv(wp->argc, wp->argv)) != NULL) {
 		format_add(ft, "pane_start_command", "%s", cmd);
 		free(cmd);
 	}
->>>>>>> b3e8d440
 	if ((cmd = format_get_command(wp)) != NULL) {
 		format_add(ft, "pane_current_command", "%s", cmd);
 		free(cmd);
